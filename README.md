# Forkspacer

A cloud-native Kubernetes operator for dynamic workspace lifecycle management, enabling teams to create, fork, hibernate, and manage ephemeral development environments at scale.

## Overview

Forkspacer provides a declarative approach to managing isolated, multi-application environments within Kubernetes clusters. It addresses the challenges of resource optimization, environment reproducibility, and cost management in modern development workflows.

### Core Capabilities

**Dynamic Environment Provisioning**
- Create isolated workspaces with complete application stacks
- Fork existing environments for parallel development workflows
- Provision dedicated clusters for pull request validation
- Support for both ephemeral and persistent workspace patterns

**Intelligent Resource Management**
- Automated hibernation and wake-up cycles based on usage patterns
- Scheduled sleep/wake operations for cost optimization
- Resource scaling and right-sizing based on workload demands
- Multi-tenant resource isolation and governance

**Reproducible Development Environments**
- Infrastructure-as-Code approach to environment definition
- Version-controlled workspace templates and configurations
- Consistent environments across development, staging, and production
- Support for complex, multi-service application topologies

## Architecture

The operator introduces two primary Custom Resource Definitions (CRDs):

- **Workspace**: Defines an isolated environment boundary with lifecycle policies
- **Module**: Represents deployable application components within workspaces

## Getting Started

### Prerequisites

- Kubernetes cluster (v1.20+)
- kubectl CLI tool

### Installation

```bash
# Install cert-manager
kubectl apply -f https://github.com/cert-manager/cert-manager/releases/download/v1.18.2/cert-manager.yaml

# Wait for cert-manager to be ready
kubectl wait --for=condition=available --timeout=300s deployment/cert-manager -n cert-manager
kubectl wait --for=condition=available --timeout=300s deployment/cert-manager-cainjector -n cert-manager
kubectl wait --for=condition=available --timeout=300s deployment/cert-manager-webhook -n cert-manager

# Install Forkspacer using Helm
kubectl apply -f https://raw.githubusercontent.com/forkspacer/forkspacer/$(curl -s https://api.github.com/repos/forkspacer/forkspacer/tags | grep -m 1 '"name"' | cut -d'"' -f4)/dist/install.yaml
```

### Helm Chart Installation

Forkspacer can also be installed using Helm charts for more flexible deployments:

```bash
# Add Forkspacer Helm repository
helm repo add forkspacer https://forkspacer.github.io/forkspacer
helm repo update

# Install operator only (minimal)
helm install forkspacer forkspacer/forkspacer \
  --namespace forkspacer-system \
  --create-namespace

# Install with web UI and API server enabled
helm install forkspacer forkspacer/forkspacer \
<<<<<<< HEAD
  --set operatorUI.enabled=true \
  --set apiServer.enabled=true \
  --namespace forkspacer-system \
=======
  --set operator-ui.enabled=true \
  --set api-server.enabled=true \
  --namespace operator-system \
>>>>>>> 234b681e
  --create-namespace
```

#### Accessing the Web Interface

```bash
# Port-forward to access the web UI locally
kubectl port-forward svc/operator-ui 3000:80 -n forkspacer-system

# Access API
kubectl port-forward svc/forkspacer-api-server 8421:8080 -n forkspacer-system

# Visit: http://localhost:3000
```

#### Chart Components

The Forkspacer Helm chart includes:

- **Operator**: Core Kubernetes controller (always enabled)
- **API Server**: REST API for programmatic access (optional, auto-enabled with UI)
- **Operator UI**: Web interface for managing workspaces (optional)

For detailed deployment guides and configuration options, see [Helm Usage Guide](helm/HELM_USAGE.md).

## Version Management

Forkspacer provides automated tools to update component versions easily. This is useful when new versions of operator-ui or api-server are released.

### Update Component Versions

**Update operator-ui version:**
```bash
make update-operator-ui-version VERSION=v0.1.2
```

**Update api-server version:**
```bash
make update-api-server-version VERSION=v0.1.1
```

**Update forkspacer operator version:**
```bash
make update-forkspacer-version VERSION=v0.1.6
```

**Update multiple components:**
```bash
# Update all components at once
make update-versions FORKSPACER_VERSION=v0.1.6 UI_VERSION=v0.1.2 API_VERSION=v0.1.1

# Update specific components
make update-versions UI_VERSION=v0.1.2 API_VERSION=v0.1.1
```

### What Gets Updated

These commands automatically update:
- **Global image tags** in `helm/values.yaml`
- **Dependency versions** in `helm/Chart.yaml`
- **Subchart versions** in `helm/charts/*/Chart.yaml`
- **Main chart version** (for forkspacer operator updates)
- **Makefile VERSION variable** (for forkspacer operator updates)

This ensures all component versions stay in sync across the Helm chart.

### Release Workflow

1. **Component repositories** release new versions (e.g., operator-ui v0.1.2, api-server v0.1.1)
2. **Update main chart** using the commands above:
   ```bash
   # Update all components to latest versions
   make update-versions FORKSPACER_VERSION=v0.1.6 UI_VERSION=v0.1.2 API_VERSION=v0.1.1
   ```
3. **Test locally**: `helm template ./helm --set operator-ui.enabled=true`
4. **Deploy updated chart**: `helm upgrade forkspacer ./helm`

### Basic Usage

#### Creating a Workspace

Define a workspace with hibernation policies:

```yaml
apiVersion: batch.forkspacer.com/v1
kind: Workspace
metadata:
  name: feature-branch-env
  namespace: development
spec:
  type: kubernetes
  connection:
    type: in-cluster
  autoHibernation:
    enabled: true
    schedule: "0 18 * * *"      # Sleep at 6 PM daily
    wakeSchedule: "0 8 * * *"    # Wake at 8 AM daily
```

#### Deploying Applications

Deploy services within the workspace:

```yaml
apiVersion: batch.forkspacer.com/v1
kind: Module
metadata:
  name: redis
  namespace: default
spec:
  workspace:
    name: feature-branch-env
    namespace: development

  source:
    raw:
      kind: Helm
      metadata:
        name: redis
        version: "1.0.0"
        supportedOperatorVersion: ">= 0.0.0, < 1.0.0"

      spec:
        namespace: default
        repo: https://charts.bitnami.com/bitnami
        chartName: redis
        version: "21.2.9"
        values:
          - raw:
              replica:
                replicaCount: 0
              image:
                repository: bitnamilegacy/redis
              global:
                security:
                  allowInsecureImages: true
```

#### Managing Workspace Lifecycle

```bash
# List all workspaces
kubectl get workspaces -A

# Check workspace status
kubectl describe workspace feature-branch-env -n development

# Manual hibernation
kubectl patch workspace feature-branch-env -n development \
  -p '{"spec":{"hibernated":true}}' --type=merge

# Wake up workspace
kubectl patch workspace feature-branch-env -n development \
  -p '{"spec":{"hibernated":false}}' --type=merge
```

Get more information about usage of the forkspacer at [https://forkspacer.com/guides/quick-start/](https://forkspacer.com/guides/quick-start/)

## Development

You can find Development instructions of the forkspacer at [https://forkspacer.com/development/overview](https://forkspacer.com/development/overview)

## License

Licensed under the Apache License, Version 2.0. See [LICENSE](LICENSE) for details.

## Community

- **Documentation**: [forkspacer.com](https://forkspacer.com)
- **Issues**: [GitHub Issues](https://github.com/forkspacer/forkspacer/issues)<|MERGE_RESOLUTION|>--- conflicted
+++ resolved
@@ -71,15 +71,9 @@
 
 # Install with web UI and API server enabled
 helm install forkspacer forkspacer/forkspacer \
-<<<<<<< HEAD
-  --set operatorUI.enabled=true \
-  --set apiServer.enabled=true \
-  --namespace forkspacer-system \
-=======
   --set operator-ui.enabled=true \
   --set api-server.enabled=true \
-  --namespace operator-system \
->>>>>>> 234b681e
+  --namespace forkspacer-system \
   --create-namespace
 ```
 
