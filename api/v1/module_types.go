/*
Copyright 2025.

Licensed under the Apache License, Version 2.0 (the "License");
you may not use this file except in compliance with the License.
You may obtain a copy of the License at

    http://www.apache.org/licenses/LICENSE-2.0

Unless required by applicable law or agreed to in writing, software
distributed under the License is distributed on an "AS IS" BASIS,
WITHOUT WARRANTIES OR CONDITIONS OF ANY KIND, either express or implied.
See the License for the specific language governing permissions and
limitations under the License.
*/

package v1

import (
	metav1 "k8s.io/apimachinery/pkg/apis/meta/v1"
	"k8s.io/apimachinery/pkg/runtime"
)

// +kubebuilder:validation:Enum=ready;installing;uninstalling;sleeping;sleeped;resuming;failed
type ModulePhaseType string

const (
	ModulePhaseReady        ModulePhaseType = "ready"
	ModulePhaseInstalling   ModulePhaseType = "installing"
	ModulePhaseUninstalling ModulePhaseType = "uninstalling"
	ModulePhaseSleeping     ModulePhaseType = "sleeping"
	ModulePhaseSleeped      ModulePhaseType = "sleeped"
	ModulePhaseResuming     ModulePhaseType = "resuming"
	ModulePhaseFailed       ModulePhaseType = "failed"
)

type ModuleSourceGithubSpec struct{}

type ModuleSourceConfigMapRef struct {
	// +required
	// +kubebuilder:validation:MinLength=1
	// +kubebuilder:validation:MaxLength=253
	Name string `json:"name"`

	// +kubebuilder:default=default
	// +kubebuilder:validation:MinLength=1
	// +kubebuilder:validation:MaxLength=63
	Namespace string `json:"namespace"`
}

type ModuleSourceExistingHelmReleaseRef struct {
	// +required
	// +kubebuilder:validation:MinLength=1
	// +kubebuilder:validation:MaxLength=253
	Name string `json:"name"`

	// +kubebuilder:default=default
	// +kubebuilder:validation:MinLength=1
	// +kubebuilder:validation:MaxLength=63
	Namespace string `json:"namespace"`

<<<<<<< HEAD
	// ChartSource is optional. If provided, the release will be managed using this chart source
	// for future operations (upgrades, reconfigurations). If not provided, the release will be
	// adopted in snapshot mode using the current rendered manifests.
	// +optional
	ChartSource *ModuleSourceChartRef `json:"chartSource,omitempty"`
=======
	// ChartSource defines the Helm chart source for managing this release.
	// Required for installation and future operations (upgrades, reconfigurations).
	// +required
	ChartSource *ModuleSourceChartRef `json:"chartSource"`
>>>>>>> 2da23031
}

// ModuleSourceChartRef defines a reference to a Helm chart source
type ModuleSourceChartRef struct {
	// +optional
	ConfigMap *ModuleSourceConfigMapRef `json:"configMap,omitempty"`

	// +optional
	HttpURL *string `json:"httpURL,omitempty"`

	// Repository-based chart (e.g., from Helm repository)
	// +optional
	Repository *ModuleSourceChartRepository `json:"repository,omitempty"`
<<<<<<< HEAD
=======

	// Git repository containing Helm chart
	// +optional
	Git *ModuleSourceChartGit `json:"git,omitempty"`
>>>>>>> 2da23031
}

// ModuleSourceChartRepository defines a chart from a Helm repository
type ModuleSourceChartRepository struct {
	// +required
	// +kubebuilder:validation:MinLength=1
	URL string `json:"url"`

	// +required
	// +kubebuilder:validation:MinLength=1
	Chart string `json:"chart"`

	// +optional
	Version string `json:"version,omitempty"`
<<<<<<< HEAD
=======
}

// ModuleSourceChartGit defines a chart from a Git repository
type ModuleSourceChartGit struct {
	// Repository URL (https or ssh)
	// +required
	// +kubebuilder:validation:MinLength=1
	Repo string `json:"repo"`

	// Path to the chart directory containing Chart.yaml
	// +required
	// +kubebuilder:validation:MinLength=1
	Path string `json:"path"`

	// Git revision (branch, tag, or commit SHA)
	// +kubebuilder:default=main
	// +optional
	Revision string `json:"revision,omitempty"`

	// Authentication credentials for private repositories
	// +optional
	Auth *ModuleSourceChartGitAuth `json:"auth,omitempty"`
}

// ModuleSourceChartGitAuth defines authentication for Git repositories
type ModuleSourceChartGitAuth struct {
	// Reference to a Secret containing Git credentials
	// For HTTPS: username and password/token fields
	// For SSH: sshPrivateKey field
	// +required
	SecretRef ModuleSourceConfigMapRef `json:"secretRef"`
>>>>>>> 2da23031
}

type ModuleSource struct {
	// +optional
	Raw *runtime.RawExtension `json:"raw,omitempty"`

	// +optional
	ConfigMap *ModuleSourceConfigMapRef `json:"configMap,omitempty"`

	// +optional
	HttpURL *string `json:"httpURL,omitempty"`

	// +optional
	Github *ModuleSourceGithubSpec `json:"github,omitempty"`

	// +optional
	ExistingHelmRelease *ModuleSourceExistingHelmReleaseRef `json:"existingHelmRelease,omitempty"`
}

type ModuleWorkspaceReference struct {
	// +required
	// +kubebuilder:validation:MinLength=1
	// +kubebuilder:validation:MaxLength=253
	Name string `json:"name"`

	// +kubebuilder:default=default
	// +kubebuilder:validation:MinLength=1
	// +kubebuilder:validation:MaxLength=63
	Namespace string `json:"namespace"`
}

// ModuleSpec defines the desired state of Module
type ModuleSpec struct {
	// +required
	Source ModuleSource `json:"source"`

	// +required
	Workspace ModuleWorkspaceReference `json:"workspace"`

	// +optional
	Config *runtime.RawExtension `json:"config,omitempty"`

	// +kubebuilder:default=false
	Hibernated bool `json:"hibernated"`
}

// ModuleStatus defines the observed state of Module.
type ModuleStatus struct {
	// conditions represent the current state of the Module resource.
	// Each condition has a unique type and reflects the status of a specific aspect of the resource.
	//
	// Standard condition types include:
	// - "Available": the resource is fully functional
	// - "Progressing": the resource is being created or updated
	// - "Degraded": the resource failed to reach or maintain its desired state
	//
	// The status of each condition is one of True, False, or Unknown.
	// +listType=map
	// +listMapKey=type
	// +optional
	Conditions []metav1.Condition `json:"conditions,omitempty"`

	Phase ModulePhaseType `json:"phase"`

	// +optional
	LastActivity *metav1.Time `json:"lastActivity,omitempty"`

	// +optional
	Message *string `json:"message,omitempty"`
}

// +kubebuilder:object:root=true
// +kubebuilder:subresource:status
// +kubebuilder:resource:shortName=mo
// +kubebuilder:printcolumn:JSONPath=".status.phase",name=Phase,type=string
// +kubebuilder:printcolumn:JSONPath=".status.lastActivity",name=Last Activity,type=string,format=date-time
// +kubebuilder:printcolumn:JSONPath=".status.message",name=Message,type=string

// Module is the Schema for the modules API
type Module struct {
	metav1.TypeMeta `json:",inline"`

	// metadata is a standard object metadata
	// +optional
	metav1.ObjectMeta `json:"metadata,omitempty,omitzero"`

	// spec defines the desired state of Module
	// +required
	Spec ModuleSpec `json:"spec"`

	// status defines the observed state of Module
	// +optional
	Status ModuleStatus `json:"status,omitempty,omitzero"`
}

// +kubebuilder:object:root=true

// ModuleList contains a list of Module
type ModuleList struct {
	metav1.TypeMeta `json:",inline"`
	metav1.ListMeta `json:"metadata,omitempty"`
	Items           []Module `json:"items"`
}

func init() {
	SchemeBuilder.Register(&Module{}, &ModuleList{})
}<|MERGE_RESOLUTION|>--- conflicted
+++ resolved
@@ -59,18 +59,10 @@
 	// +kubebuilder:validation:MaxLength=63
 	Namespace string `json:"namespace"`
 
-<<<<<<< HEAD
-	// ChartSource is optional. If provided, the release will be managed using this chart source
-	// for future operations (upgrades, reconfigurations). If not provided, the release will be
-	// adopted in snapshot mode using the current rendered manifests.
-	// +optional
-	ChartSource *ModuleSourceChartRef `json:"chartSource,omitempty"`
-=======
 	// ChartSource defines the Helm chart source for managing this release.
 	// Required for installation and future operations (upgrades, reconfigurations).
 	// +required
 	ChartSource *ModuleSourceChartRef `json:"chartSource"`
->>>>>>> 2da23031
 }
 
 // ModuleSourceChartRef defines a reference to a Helm chart source
@@ -84,13 +76,10 @@
 	// Repository-based chart (e.g., from Helm repository)
 	// +optional
 	Repository *ModuleSourceChartRepository `json:"repository,omitempty"`
-<<<<<<< HEAD
-=======
 
 	// Git repository containing Helm chart
 	// +optional
 	Git *ModuleSourceChartGit `json:"git,omitempty"`
->>>>>>> 2da23031
 }
 
 // ModuleSourceChartRepository defines a chart from a Helm repository
@@ -105,8 +94,6 @@
 
 	// +optional
 	Version string `json:"version,omitempty"`
-<<<<<<< HEAD
-=======
 }
 
 // ModuleSourceChartGit defines a chart from a Git repository
@@ -138,7 +125,6 @@
 	// For SSH: sshPrivateKey field
 	// +required
 	SecretRef ModuleSourceConfigMapRef `json:"secretRef"`
->>>>>>> 2da23031
 }
 
 type ModuleSource struct {
