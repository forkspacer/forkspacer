--- conflicted
+++ resolved
@@ -107,34 +107,23 @@
 				workspaceConn.SecretReference.Namespace, workspaceConn.SecretReference.Name, err)
 		}
 
-<<<<<<< HEAD
 		// Use custom key if provided, otherwise use default "kubeconfig"
 		secretKey := workspaceConn.SecretReference.Key
 		if secretKey == "" {
 			secretKey = kubernetesCons.WorkspaceSecretKeys.KubeConfig
 		}
 
-		kubeconfigData, exists := secret.Data[secretKey]
-		if !exists {
-			return nil, fmt.Errorf("secret %s/%s does not contain key %q",
-				workspaceConn.SecretReference.Namespace, workspaceConn.SecretReference.Name, secretKey)
-		}
-
-		clientConfig, _ := clientcmd.NewClientConfigFromBytes(kubeconfigData)
-		config, err = clientConfig.ClientConfig()
-=======
-		kubeconfigData, ok := secret.Data[kubernetesCons.WorkspaceSecretKeys.KubeConfig]
+		kubeconfigData, ok := secret.Data[secretKey]
 		if !ok {
 			return nil, fmt.Errorf(
 				"secret %s/%s does not contain key %s",
 				workspaceConn.SecretReference.Namespace,
 				workspaceConn.SecretReference.Name,
-				kubernetesCons.WorkspaceSecretKeys.KubeConfig,
+				secretKey,
 			)
 		}
 
 		config, err = clientcmd.Load(kubeconfigData)
->>>>>>> 2da23031
 		if err != nil {
 			return nil, fmt.Errorf("failed to load kubeconfig from secret data: %w", err)
 		}
