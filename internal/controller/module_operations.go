/*
Copyright 2025.

Licensed under the Apache License, Version 2.0 (the "License");
you may not use this file except in compliance with the License.
You may obtain a copy of the License at

    http://www.apache.org/licenses/LICENSE-2.0

Unless required by applicable law or agreed to in writing, software
distributed under the License is distributed on an "AS IS" BASIS,
WITHOUT WARRANTIES OR CONDITIONS OF ANY KIND, either express or implied.
See the License for the specific language governing permissions and
limitations under the License.
*/

package controller

import (
	"context"
	"encoding/json"
	"fmt"
	"io"

	"sigs.k8s.io/controller-runtime/pkg/client"
	logf "sigs.k8s.io/controller-runtime/pkg/log"

	batchv1 "github.com/forkspacer/forkspacer/api/v1"
	kubernetesCons "github.com/forkspacer/forkspacer/pkg/constants/kubernetes"
	managerBase "github.com/forkspacer/forkspacer/pkg/manager/base"
	"github.com/forkspacer/forkspacer/pkg/utils"
)

func (r *ModuleReconciler) installModule(ctx context.Context, module *batchv1.Module) error {
	log := logf.FromContext(ctx)

	// Special case: adopt existing Helm release
	if module.Spec.Source.ExistingHelmRelease != nil {
		return r.adoptExistingHelmRelease(ctx, module)
	}

	workspace, err := r.getWorkspace(ctx, &module.Spec.Workspace)
	if err != nil {
		return fmt.Errorf("failed to get workspace: %v", err)
	}

	if !workspace.Status.Ready {
		return fmt.Errorf("workspace not ready: workspace %s/%s is not ready", workspace.Namespace, workspace.Name)
	}

	if workspace.Status.Phase != batchv1.WorkspacePhaseReady {
		return fmt.Errorf(
			"workspace not in running phase: workspace %s/%s is not in '%s' phase, current phase is %s",
			workspace.Namespace, workspace.Name, batchv1.WorkspacePhaseReady, workspace.Status.Phase,
		)
	}

	moduleReader, err := r.readModuleLocation(ctx, module.Spec.Source)
	if err != nil {
		return fmt.Errorf("failed to read module location: %v", err)
	}

	moduleData, err := io.ReadAll(moduleReader)
	if err != nil {
		return fmt.Errorf("failed to read module data: %v", err)
	}

	annotations := map[string]string{
		kubernetesCons.ModuleAnnotationKeys.Resource: string(moduleData),
	}

	metaData := make(managerBase.MetaData)

	configMap := make(map[string]any)
	if module.Spec.Config != nil && module.Spec.Config.Raw != nil {
		if err := json.Unmarshal(module.Spec.Config.Raw, &configMap); err != nil {
			return fmt.Errorf("failed to unmarshal module config: %v", err)
		}

		annotations[kubernetesCons.ModuleAnnotationKeys.BaseModuleConfig] = string(module.Spec.Config.Raw)
	}

	if iManager, err := r.newManager(ctx,
		module, &workspace.Spec.Connection,
		moduleData, metaData, configMap,
	); err != nil {
		return err
	} else {
		installErr := iManager.Install(ctx, metaData)

		patch := client.MergeFrom(module.DeepCopy())
		annotations[kubernetesCons.ModuleAnnotationKeys.ManagerData] = metaData.String()
		utils.UpdateMap(&module.Annotations, annotations)
		if err = r.Patch(ctx, module, patch); err != nil {
			log.Error(err,
				"failed to patch module with install annotations",
				"module", module.Name, "namespace", module.Namespace,
			)
		}

		if installErr != nil {
			return fmt.Errorf("failed to install module: %w", installErr)
		}
		return nil
	}
}

func (r *ModuleReconciler) uninstallModule(ctx context.Context, module *batchv1.Module) error {
	log := logf.FromContext(ctx)

	// Skip uninstallation for adopted releases - just detach
	if module.Annotations != nil && module.Annotations["forkspacer.com/adopted-release"] == "true" {
<<<<<<< HEAD
		adoptionMode := module.Annotations["forkspacer.com/adoption-mode"]
		log.Info("skipping uninstall for adopted Helm release - only detaching from module",
			"release", module.Annotations["forkspacer.com/release-name"],
			"mode", adoptionMode,
=======
		log.Info("skipping uninstall for adopted Helm release - only detaching from module",
			"release", module.Annotations["forkspacer.com/release-name"],
>>>>>>> 2da23031
		)
		return nil
	}

	workspace, err := r.getWorkspace(ctx, &module.Spec.Workspace)
	if err != nil {
		return fmt.Errorf("failed to get workspace for module %s/%s: %v", module.Namespace, module.Name, err)
	}

	if !workspace.Status.Ready {
		return fmt.Errorf("workspace not ready: workspace %s/%s is not ready", workspace.Namespace, workspace.Name)
	}

	switch workspace.Status.Phase {
	case batchv1.WorkspacePhaseReady, batchv1.WorkspacePhaseHibernated, batchv1.WorkspacePhaseFailed:
	default:
		return fmt.Errorf(
			"workspace is not in a suitable phase for uninstallation: expected one of ['%s', '%s', '%s'], but got '%s'",
			batchv1.WorkspacePhaseReady, batchv1.WorkspacePhaseHibernated, batchv1.WorkspacePhaseFailed, workspace.Status.Phase,
		)
	}

	utils.InitMap(&module.Annotations)

	resourceAnnotation := module.Annotations[kubernetesCons.ModuleAnnotationKeys.Resource]
	if resourceAnnotation == "" {
		// If module is in Failed state and has no resource annotation, it means
		// installation never completed, so there's nothing to uninstall
		if module.Status.Phase == batchv1.ModulePhaseFailed {
			log.Info("skipping uninstall for failed module with no resource annotation - nothing was installed",
				"module", module.Name, "namespace", module.Namespace)
			return nil
		}
		return fmt.Errorf("resource definition not found in module annotations for %s/%s", module.Namespace, module.Name)
	}
	moduleData := []byte(resourceAnnotation)

	managerData, ok := module.Annotations[kubernetesCons.ModuleAnnotationKeys.ManagerData]

	metaData := make(managerBase.MetaData)
	if ok && managerData != "" {
		err := metaData.Parse([]byte(managerData))
		if err != nil {
			log.Error(err, "failed to parse manager data for module", "module", module.Name, "namespace", module.Namespace)
			// Proceed with uninstall even if metadata parsing fails, as it might not be critical for uninstall
		}
	}

	configMap := make(map[string]any)
	configMapData, ok := module.Annotations[kubernetesCons.ModuleAnnotationKeys.BaseModuleConfig]
	if ok {
		if err := json.Unmarshal([]byte(configMapData), &configMap); err != nil {
			log.Error(err, "failed to unmarshal module config from annotation")
		}
	}

	if iManager, err := r.newManager(ctx,
		module, &workspace.Spec.Connection,
		moduleData, metaData, configMap,
	); err != nil {
		return err
	} else {
		if err := iManager.Uninstall(ctx, metaData); err != nil {
			return fmt.Errorf("failed to uninstall module: %w", err)
		}
		return nil
	}
}

func (r *ModuleReconciler) sleepModule(ctx context.Context, module *batchv1.Module) error {
	log := logf.FromContext(ctx)

	workspace, err := r.getWorkspace(ctx, &module.Spec.Workspace)
	if err != nil {
		return fmt.Errorf("failed to get workspace for module %s/%s: %v", module.Namespace, module.Name, err)
	}

	if !workspace.Status.Ready {
		return fmt.Errorf("workspace not ready: workspace %s/%s is not ready", workspace.Namespace, workspace.Name)
	}

	switch workspace.Status.Phase {
	case batchv1.WorkspacePhaseReady, batchv1.WorkspacePhaseHibernated:
	default:
		return fmt.Errorf(
			"workspace is not in a suitable phase for sleeping: expected one of ['%s', '%s'], but got '%s'",
			batchv1.WorkspacePhaseReady, batchv1.WorkspacePhaseHibernated, workspace.Status.Phase,
		)
	}

	utils.InitMap(&module.Annotations)

	resourceAnnotation := module.Annotations[kubernetesCons.ModuleAnnotationKeys.Resource]
	if resourceAnnotation == "" {
		return fmt.Errorf("resource definition not found in module annotations for %s/%s", module.Namespace, module.Name)
	}
	moduleData := []byte(resourceAnnotation)

	managerData, ok := module.Annotations[kubernetesCons.ModuleAnnotationKeys.ManagerData]

	metaData := make(managerBase.MetaData)
	if ok && managerData != "" {
		err := metaData.Parse([]byte(managerData))
		if err != nil {
			log.Error(err, "failed to parse manager data for module", "module", module.Name, "namespace", module.Namespace)
			// Proceed with sleep even if metadata parsing fails, as it might not be critical for sleep
		}
	}

	configMap := make(map[string]any)
	configMapData, ok := module.Annotations[kubernetesCons.ModuleAnnotationKeys.BaseModuleConfig]
	if ok {
		if err := json.Unmarshal([]byte(configMapData), &configMap); err != nil {
			log.Error(err, "failed to unmarshal module config from annotation")
		}
	}

	if iManager, err := r.newManager(ctx,
		module, &workspace.Spec.Connection,
		moduleData, metaData, configMap,
	); err != nil {
		return err
	} else {
		sleepErr := iManager.Sleep(ctx, metaData)

		patch := client.MergeFrom(module.DeepCopy())
		module.Annotations[kubernetesCons.ModuleAnnotationKeys.ManagerData] = metaData.String()
		if err := r.Patch(ctx, module, patch); err != nil {
			log.Error(err,
				"failed to patch module with meta data annotations after sleep",
				"module", module.Name, "namespace", module.Namespace,
			)
		}

		if sleepErr != nil {
			return fmt.Errorf("failed to sleep module: %w", sleepErr)
		}
		return nil
	}
}

func (r *ModuleReconciler) resumeModule(ctx context.Context, module *batchv1.Module) error {
	log := logf.FromContext(ctx)

	workspace, err := r.getWorkspace(ctx, &module.Spec.Workspace)
	if err != nil {
		return fmt.Errorf("failed to get workspace for module %s/%s: %v", module.Namespace, module.Name, err)
	}

	if !workspace.Status.Ready {
		return fmt.Errorf("workspace not ready: workspace %s/%s is not ready", workspace.Namespace, workspace.Name)
	}

	switch workspace.Status.Phase {
	case batchv1.WorkspacePhaseReady, batchv1.WorkspacePhaseHibernated:
	default:
		return fmt.Errorf(
			"workspace is not in a suitable phase for sleeping: expected one of ['%s', '%s'], but got '%s'",
			batchv1.WorkspacePhaseReady, batchv1.WorkspacePhaseHibernated, workspace.Status.Phase,
		)
	}

	utils.InitMap(&module.Annotations)

	resourceAnnotation := module.Annotations[kubernetesCons.ModuleAnnotationKeys.Resource]
	if resourceAnnotation == "" {
		return fmt.Errorf("resource definition not found in module annotations for %s/%s", module.Namespace, module.Name)
	}
	moduleData := []byte(resourceAnnotation)

	managerData, ok := module.Annotations[kubernetesCons.ModuleAnnotationKeys.ManagerData]

	metaData := make(managerBase.MetaData)
	if ok && managerData != "" {
		err := metaData.Parse([]byte(managerData))
		if err != nil {
			log.Error(err, "failed to parse manager data for module", "module", module.Name, "namespace", module.Namespace)
			// Proceed with resume even if metadata parsing fails, as it might not be critical for resume
		}
	}

	configMap := make(map[string]any)
	configMapData, ok := module.Annotations[kubernetesCons.ModuleAnnotationKeys.BaseModuleConfig]
	if ok {
		if err := json.Unmarshal([]byte(configMapData), &configMap); err != nil {
			log.Error(err, "failed to unmarshal module config from annotation")
		}
	}

	if iManager, err := r.newManager(ctx,
		module, &workspace.Spec.Connection,
		moduleData, metaData, configMap,
	); err != nil {
		return err
	} else {
		resumeErr := iManager.Resume(ctx, metaData)

		patch := client.MergeFrom(module.DeepCopy())
		module.Annotations[kubernetesCons.ModuleAnnotationKeys.ManagerData] = metaData.String()
		if err := r.Patch(ctx, module, patch); err != nil {
			log.Error(err,
				"failed to patch module with meta data annotations after resume",
				"module", module.Name, "namespace", module.Namespace,
			)
		}

		if resumeErr != nil {
			return fmt.Errorf("failed to resume module: %w", resumeErr)
		}
		return nil
	}
}

func (r *ModuleReconciler) adoptExistingHelmRelease(ctx context.Context, module *batchv1.Module) error {
	log := logf.FromContext(ctx)

	ref := module.Spec.Source.ExistingHelmRelease

	workspace, err := r.getWorkspace(ctx, &module.Spec.Workspace)
	if err != nil {
		return fmt.Errorf("failed to get workspace: %v", err)
	}

	if !workspace.Status.Ready {
		return fmt.Errorf("workspace not ready: workspace %s/%s is not ready", workspace.Namespace, workspace.Name)
	}

	if workspace.Status.Phase != batchv1.WorkspacePhaseReady {
		return fmt.Errorf(
			"workspace not in running phase: workspace %s/%s is not in '%s' phase, current phase is %s",
			workspace.Namespace, workspace.Name, batchv1.WorkspacePhaseReady, workspace.Status.Phase,
		)
	}

	// Create Helm service to verify and retrieve release information
	helmService, err := r.newHelmService(ctx, &workspace.Spec.Connection)
	if err != nil {
		return fmt.Errorf("failed to create Helm service: %w", err)
	}

	// Verify the release exists
	release, err := helmService.GetRelease(ref.Name, ref.Namespace)
	if err != nil {
		return fmt.Errorf("failed to get release: %w", err)
	}

	log.Info("found existing Helm release",
		"release", ref.Name,
		"namespace", ref.Namespace,
		"chart", release.Chart.Metadata.Name,
		"version", release.Chart.Metadata.Version,
	)

	annotations := map[string]string{
		"forkspacer.com/adopted-release":   "true",
		"forkspacer.com/release-name":      ref.Name,
		"forkspacer.com/release-namespace": ref.Namespace,
		"forkspacer.com/original-chart":    release.Chart.Metadata.Name,
		"forkspacer.com/original-version":  release.Chart.Metadata.Version,
	}

	// Get the rendered manifests (needed for both modes)
	manifest := release.Manifest
	if manifest == "" {
		return fmt.Errorf("release manifest is empty")
	}

	// Store manifests for sleep/resume operations (needed in both modes)
	annotations[kubernetesCons.ModuleAnnotationKeys.Resource] = manifest

	// Store values for reference
	valuesJSON, err := json.Marshal(release.Config)
	if err != nil {
		log.Error(err, "failed to marshal release values, continuing without them")
	} else {
		annotations["forkspacer.com/original-values"] = string(valuesJSON)
	}

<<<<<<< HEAD
	// Determine adoption mode based on chartSource presence
	if ref.ChartSource != nil {
		// Managed mode: store chart source for future upgrade operations
		log.Info("adopting in managed mode with chart source")

		chartSourceJSON, err := json.Marshal(ref.ChartSource)
		if err != nil {
			return fmt.Errorf("failed to marshal chart source: %w", err)
		}

		annotations["forkspacer.com/adoption-mode"] = "managed"
		annotations["forkspacer.com/chart-source"] = string(chartSourceJSON)

		// Store config if provided
		if module.Spec.Config != nil && module.Spec.Config.Raw != nil {
			annotations[kubernetesCons.ModuleAnnotationKeys.BaseModuleConfig] = string(module.Spec.Config.Raw)
		}
	} else {
		// Snapshot mode: no chart source available
		log.Info("adopting in snapshot mode (no chart source provided)")
		annotations["forkspacer.com/adoption-mode"] = "snapshot"
=======
	// Store chart source for future upgrade operations
	chartSourceJSON, err := json.Marshal(ref.ChartSource)
	if err != nil {
		return fmt.Errorf("failed to marshal chart source: %w", err)
	}

	annotations["forkspacer.com/chart-source"] = string(chartSourceJSON)

	// Store config if provided
	if module.Spec.Config != nil && module.Spec.Config.Raw != nil {
		annotations[kubernetesCons.ModuleAnnotationKeys.BaseModuleConfig] = string(module.Spec.Config.Raw)
>>>>>>> 2da23031
	}

	patch := client.MergeFrom(module.DeepCopy())
	utils.UpdateMap(&module.Annotations, annotations)
	if err := r.Patch(ctx, module, patch); err != nil {
		log.Error(err,
			"failed to patch module with adoption annotations",
			"module", module.Name, "namespace", module.Namespace,
		)
		return err
	}

	log.Info("successfully adopted existing Helm release",
		"release", ref.Name,
		"namespace", ref.Namespace,
<<<<<<< HEAD
		"mode", annotations["forkspacer.com/adoption-mode"],
=======
		"chart", release.Chart.Metadata.Name,
>>>>>>> 2da23031
	)
	return nil
}<|MERGE_RESOLUTION|>--- conflicted
+++ resolved
@@ -110,15 +110,8 @@
 
 	// Skip uninstallation for adopted releases - just detach
 	if module.Annotations != nil && module.Annotations["forkspacer.com/adopted-release"] == "true" {
-<<<<<<< HEAD
-		adoptionMode := module.Annotations["forkspacer.com/adoption-mode"]
 		log.Info("skipping uninstall for adopted Helm release - only detaching from module",
 			"release", module.Annotations["forkspacer.com/release-name"],
-			"mode", adoptionMode,
-=======
-		log.Info("skipping uninstall for adopted Helm release - only detaching from module",
-			"release", module.Annotations["forkspacer.com/release-name"],
->>>>>>> 2da23031
 		)
 		return nil
 	}
@@ -397,29 +390,6 @@
 		annotations["forkspacer.com/original-values"] = string(valuesJSON)
 	}
 
-<<<<<<< HEAD
-	// Determine adoption mode based on chartSource presence
-	if ref.ChartSource != nil {
-		// Managed mode: store chart source for future upgrade operations
-		log.Info("adopting in managed mode with chart source")
-
-		chartSourceJSON, err := json.Marshal(ref.ChartSource)
-		if err != nil {
-			return fmt.Errorf("failed to marshal chart source: %w", err)
-		}
-
-		annotations["forkspacer.com/adoption-mode"] = "managed"
-		annotations["forkspacer.com/chart-source"] = string(chartSourceJSON)
-
-		// Store config if provided
-		if module.Spec.Config != nil && module.Spec.Config.Raw != nil {
-			annotations[kubernetesCons.ModuleAnnotationKeys.BaseModuleConfig] = string(module.Spec.Config.Raw)
-		}
-	} else {
-		// Snapshot mode: no chart source available
-		log.Info("adopting in snapshot mode (no chart source provided)")
-		annotations["forkspacer.com/adoption-mode"] = "snapshot"
-=======
 	// Store chart source for future upgrade operations
 	chartSourceJSON, err := json.Marshal(ref.ChartSource)
 	if err != nil {
@@ -431,7 +401,6 @@
 	// Store config if provided
 	if module.Spec.Config != nil && module.Spec.Config.Raw != nil {
 		annotations[kubernetesCons.ModuleAnnotationKeys.BaseModuleConfig] = string(module.Spec.Config.Raw)
->>>>>>> 2da23031
 	}
 
 	patch := client.MergeFrom(module.DeepCopy())
@@ -447,11 +416,7 @@
 	log.Info("successfully adopted existing Helm release",
 		"release", ref.Name,
 		"namespace", ref.Namespace,
-<<<<<<< HEAD
-		"mode", annotations["forkspacer.com/adoption-mode"],
-=======
 		"chart", release.Chart.Metadata.Name,
->>>>>>> 2da23031
 	)
 	return nil
 }